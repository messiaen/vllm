--- conflicted
+++ resolved
@@ -4,18 +4,11 @@
 sentencepiece  # Required for LLaMA tokenizer.
 numpy
 torch >= 2.0.0
-<<<<<<< HEAD
 transformers >= 4.31.0  # Required for LLaMA-2.
 xformers >= 0.0.19
 fastapi
 uvicorn
 pydantic < 2  # Required for OpenAI server.
-=======
-transformers @ git+https://github.com/ertkonuk/transformers.git@v428  # Required for LLaMA.
-xformers >= 0.0.19
 fastapi
 uvicorn
-pydantic==1.10.11  # Required for OpenAI server
-fschat  # Required for OpenAI ChatCompletion Endpoint.
-einops # Required for NVGPT
->>>>>>> 91619aaf
+einops # Required for NVGPT